# -*- coding: utf-8 -*-
#
# TRIQS documentation build configuration file

import sys
sys.path.insert(0, "@CMAKE_CURRENT_SOURCE_DIR@/sphinxext")
sys.path.insert(0, "@CMAKE_CURRENT_SOURCE_DIR@/sphinxext/numpydoc")
sys.path.insert(0, "@CMAKE_BINARY_DIR@/python")

# exclude these folders from scanning by sphinx
exclude_patterns = ['_templates']

extensions = ['sphinx.ext.autodoc',
              'sphinx.ext.mathjax',
              'sphinx.ext.intersphinx',
              'sphinx.ext.doctest',
              'sphinx.ext.todo',
              'sphinx.ext.viewcode',
              'sphinx.ext.autosummary',
              'sphinx.ext.githubpages',
              'sphinx_autorun',
              'nbsphinx',
              'myst_parser',
              'matplotlib.sphinxext.plot_directive',
              'nbsphinx',
              'IPython.sphinxext.ipython_console_highlighting',
              'numpydoc']

myst_enable_extensions = [
    "amsmath",
    "colon_fence",
    "deflist",
    "dollarmath",
    "html_admonition",
    "html_image",
    "linkify",
    "replacements",
    "smartquotes",
    "substitution",
    "tasklist",
]

# The name of the Pygments (syntax highlighting) style to use.
pygments_style = 'sphinx'

source_suffix = '.rst'

# Turn on sphinx.ext.autosummary
autosummary_generate = True
autosummary_imported_members=False

project = 'TRIQS DFTTools'
version = '@PROJECT_VERSION@'

# this makes the current project version available as var in every rst file
rst_epilog = """
.. |PROJECT_VERSION| replace:: {version}
""".format(
version = version,
)

<<<<<<< HEAD
copyright = '2011-2021'
=======
copyright = '2018-2021 The Simons Foundation, authors: A. Hampel, O. Parcollet, D. Simons, H. Strand, N. Wentzell'
>>>>>>> 17e0ef69

mathjax_path = "https://cdnjs.cloudflare.com/ajax/libs/mathjax/2.7.7/MathJax.js?config=default"
templates_path = ['@CMAKE_CURRENT_SOURCE_DIR@/_templates']

# this requires the sphinx_rtd_theme to be installed via pip
html_theme = 'sphinx_rtd_theme'
# this loads the custom css file to change the page width
html_style = 'css/custom.css'

html_favicon = '@CMAKE_CURRENT_SOURCE_DIR@/_static/triqs_logo/triqs_favicon.ico'
#html_logo = '@CMAKE_CURRENT_SOURCE_DIR@/logos/logo.png'

# options for the the rtd theme
html_theme_options = {
    'logo_only': False,
    'display_version': True,
    'prev_next_buttons_location': 'bottom',
    'style_external_links': False,
    'vcs_pageview_mode': '',
    'style_nav_header_background': '#7E588A',
    # Toc options
    'collapse_navigation': False,
    'sticky_navigation': True,
    'navigation_depth': 4,
    'includehidden': True,
    'titles_only': False
}

html_show_sphinx = False

html_context = {'header_title': 'TRIQS DFTTools'}

html_static_path = ['@CMAKE_CURRENT_SOURCE_DIR@/_static']
html_sidebars = {'index': ['sideb.html', 'searchbox.html']}

htmlhelp_basename = '@PROJECT_NAME@doc'

# Plot options
plot_include_source = True
plot_html_show_source_link = False
plot_html_show_formats = False

intersphinx_mapping = {'python': ('https://docs.python.org/3.11', None), 'triqslibs': ('https://triqs.github.io/triqs/latest', None)}

# open links in new tab instead of same window
from sphinx.writers.html import HTMLTranslator
from docutils import nodes
from docutils.nodes import Element

class PatchedHTMLTranslator(HTMLTranslator):

    def visit_reference(self, node: Element) -> None:
        atts = {'class': 'reference'}
        if node.get('internal') or 'refuri' not in node:
            atts['class'] += ' internal'
        else:
            atts['class'] += ' external'
            # ---------------------------------------------------------
            # Customize behavior (open in new tab, secure linking site)
            atts['target'] = '_blank'
            atts['rel'] = 'noopener noreferrer'
            # ---------------------------------------------------------
        if 'refuri' in node:
            atts['href'] = node['refuri'] or '#'
            if self.settings.cloak_email_addresses and atts['href'].startswith('mailto:'):
                atts['href'] = self.cloak_mailto(atts['href'])
                self.in_mailto = True
        else:
            assert 'refid' in node, \
                   'References must have "refuri" or "refid" attribute.'
            atts['href'] = '#' + node['refid']
        if not isinstance(node.parent, nodes.TextElement):
            assert len(node) == 1 and isinstance(node[0], nodes.image)
            atts['class'] += ' image-reference'
        if 'reftitle' in node:
            atts['title'] = node['reftitle']
        if 'target' in node:
            atts['target'] = node['target']
        self.body.append(self.starttag(node, 'a', '', **atts))
 
        if node.get('secnumber'):
            self.body.append(('%s' + self.secnumber_suffix) %
                             '.'.join(map(str, node['secnumber'])))

def setup(app):
    app.set_translator('html', PatchedHTMLTranslator)<|MERGE_RESOLUTION|>--- conflicted
+++ resolved
@@ -59,11 +59,7 @@
 version = version,
 )
 
-<<<<<<< HEAD
 copyright = '2011-2021'
-=======
-copyright = '2018-2021 The Simons Foundation, authors: A. Hampel, O. Parcollet, D. Simons, H. Strand, N. Wentzell'
->>>>>>> 17e0ef69
 
 mathjax_path = "https://cdnjs.cloudflare.com/ajax/libs/mathjax/2.7.7/MathJax.js?config=default"
 templates_path = ['@CMAKE_CURRENT_SOURCE_DIR@/_templates']
