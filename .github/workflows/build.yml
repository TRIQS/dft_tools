name: build

on:
  push:
    branches: [ unstable ]
  pull_request:
    branches: [ unstable ]

jobs:
  build:

    strategy:
      matrix:
        include:
          - {os: ubuntu-20.04, cc: gcc-10, cxx: g++-10}
          - {os: ubuntu-20.04, cc: clang-10, cxx: clang++-10}
          - {os: macos-10.15, cc: gcc-10, cxx: g++-10}
          - {os: macos-10.15, cc: /usr/local/opt/llvm/bin/clang, cxx: /usr/local/opt/llvm/bin/clang++}

    runs-on: ${{ matrix.os }}

    steps:
    - uses: actions/checkout@v2

    - name: Install ubuntu dependencies
      if: matrix.os == 'ubuntu-20.04'
      run: >
        sudo apt-get install
        clang-10
        g++-10
        gfortran
        hdf5-tools
        libblas-dev
        libboost-dev
        libclang-10-dev
        libc++-10-dev
        libc++abi-10-dev
        libfftw3-dev
        libgfortran4
        libgmp-dev
        libhdf5-dev
        liblapack-dev
        libopenmpi-dev
        openmpi-bin
        openmpi-common
        openmpi-doc
        python3-clang-10
        python3-dev
        python3-mako
        python3-matplotlib
        python3-mpi4py
        python3-numpy
        python3-pip
        python3-scipy
        python3-sphinx
        python3-nbsphinx

    - name: Install homebrew dependencies
      if: matrix.os == 'macos-10.15'
      run: |
        brew install gcc@10 llvm@10 boost fftw hdf5 open-mpi openblas numpy scipy mpi4py
        pip3 install mako
        pip3 install -r requirements.txt

    - name: Build & Install TRIQS
      env:
        CC: ${{ matrix.cc }}
        CXX: ${{ matrix.cxx }}
      run: |
        git clone https://github.com/TRIQS/triqs --branch unstable
        mkdir triqs/build && cd triqs/build
        cmake .. -DBuild_Tests=OFF -DCMAKE_INSTALL_PREFIX=$HOME/install
        make -j1 install VERBOSE=1
        cd ../

    - name: Build dft_tools
      env:
        CC: ${{ matrix.cc }}
        CXX: ${{ matrix.cxx }}
        LIBRARY_PATH: /usr/local/opt/llvm/lib
      run: |
        source $HOME/install/share/triqsvars.sh
        mkdir build && cmake -B build
        cmake --build build -j2

<<<<<<< HEAD
    - name: Test dft_tools
=======
    - name: Test app4triqs
      env:
        DYLD_FALLBACK_LIBRARY_PATH: /usr/local/opt/llvm/lib
>>>>>>> 57a08de1
      run: |
        source $HOME/install/share/triqsvars.sh
        cd build
        ctest -j2 --output-on-failure<|MERGE_RESOLUTION|>--- conflicted
+++ resolved
@@ -83,13 +83,9 @@
         mkdir build && cmake -B build
         cmake --build build -j2
 
-<<<<<<< HEAD
-    - name: Test dft_tools
-=======
     - name: Test app4triqs
       env:
         DYLD_FALLBACK_LIBRARY_PATH: /usr/local/opt/llvm/lib
->>>>>>> 57a08de1
       run: |
         source $HOME/install/share/triqsvars.sh
         cd build
